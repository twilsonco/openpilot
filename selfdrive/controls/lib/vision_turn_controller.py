import numpy as np
import math
from cereal import log
from common.numpy_fast import interp
from common.params import Params
from common.realtime import sec_since_boot
from selfdrive.config import Conversions as CV
from selfdrive.controls.lib.lane_planner import TRAJECTORY_SIZE
from selfdrive.controls.lib.drive_helpers import V_CRUISE_MAX
from selfdrive.controls.lib.vehicle_model import VehicleModel
from selfdrive.swaglog import cloudlog


_MIN_V = 5.6  # Do not operate under 20km/h

_ENTERING_PRED_LAT_ACC_TH = 1.3  # Predicted Lat Acc threshold to trigger entering turn state.
_ABORT_ENTERING_PRED_LAT_ACC_TH = 1.1  # Predicted Lat Acc threshold to abort entering state if speed drops.

_TURNING_LAT_ACC_TH = 1.7  # Lat Acc threshold to trigger turning turn state.

<<<<<<< HEAD
_LEAVING_LAT_ACC_TH = 1.8  # Lat Acc threshold to trigger leaving turn state.
_FINISH_LAT_ACC_TH = 1.5  # Lat Acc threshold to trigger end of turn cycle.
=======
_LEAVING_LAT_ACC_TH = 1.5  # Lat Acc threshold to trigger leaving turn state.
_FINISH_LAT_ACC_TH = 1.35  # Lat Acc threshold to trigger end of turn cycle.
>>>>>>> 0af70b39

_EVAL_STEP = 5.  # mts. Resolution of the curvature evaluation.
_EVAL_START = 20.  # mts. Distance ahead where to start evaluating vision curvature.
_EVAL_START_TURNING = 30. # mts. Distance ahead when in turning state, when current curvature should be used for current acceleration limit, and only farther ahead predicted curvatures should be considered. (This also makes it so the start point is out of frame (pre big-model at least) for long curves, better ensuring the use of current over predicted curvature)
_EVAL_LENGHT = 150.  # mts. Distance ahead where to stop evaluating vision curvature.
_EVAL_RANGE = np.arange(_EVAL_START, _EVAL_LENGHT, _EVAL_STEP)
_EVAL_RANGE_TURNING = np.arange(_EVAL_START_TURNING, _EVAL_LENGHT, _EVAL_STEP)

_A_LAT_REG_MAX = 2.4  # Maximum lateral acceleration

# Lookup table for the minimum smooth deceleration during the ENTERING state
# depending on the actual maximum absolute lateral acceleration predicted on the turn ahead.
_ENTERING_SMOOTH_DECEL_V = [0.0, -0.2, -1.5]  # min decel value allowed on ENTERING state
_ENTERING_SMOOTH_DECEL_BP = [1.2, 1.65, 3.6]  # absolute value of lat acc ahead

# Lookup table for the acceleration for the TURNING state
# depending on the current lateral acceleration of the vehicle.
_TURNING_ACC_V = [0.6, 0.0, -1.]  # acc value
_TURNING_ACC_BP = [1.5, 2.55, 3.4]  # absolute value of current lat acc

_LEAVING_ACC = 0.6  # Confortble acceleration to regain speed while leaving a turn.

_MIN_LANE_PROB = 0.6  # Minimum lanes probability to allow curvature prediction based on lanes.

# scale velocity used to determine curvature in order to provide more braking at low speed
# where the LKA torque is less capable despite low lateral acceleration.
_LOW_SPEED_SCALE_V = [1.06, 1.0] #increase the first value to increase low-speed vision braking; don't touch the second
_LOW_SPEED_SCALE_BP = [i * CV.MPH_TO_MS for i in [0., 30.]]

# scale up current measured lateral acceleration if the lateral controller is saturated
_LAT_SAT_DECEL_V = [1.0, 1.5] # unitless. scales current lateral acceleration
_LAT_SAT_DECEL_BP = [0.2, 1.2] # seconds. time since lateral controller saturated

_DEBUG = False


def _debug(msg):
  if not _DEBUG:
    return
  print(msg)


VisionTurnControllerState = log.LongitudinalPlan.VisionTurnControllerState


def eval_lat_acc(v_ego, x_curv):
  """
  This function returns a vector with the lateral acceleration based
  for the provided speed `v_ego` evaluated over curvature vector `x_curv`
  """

  def lat_acc(curv):
    a = v_ego**2 * curv
    return a

  return np.vectorize(lat_acc)(x_curv)


def _description_for_state(turn_controller_state):
  if turn_controller_state == VisionTurnControllerState.disabled:
    return 'DISABLED'
  if turn_controller_state == VisionTurnControllerState.entering:
    return 'ENTERING'
  if turn_controller_state == VisionTurnControllerState.turning:
    return 'TURNING'
  if turn_controller_state == VisionTurnControllerState.leaving:
    return 'LEAVING'


class VisionTurnController():
  def __init__(self, CP):
    self._params = Params()
    self._CP = CP
    self._VM = VehicleModel(CP)
    self._op_enabled = False
    self._gas_pressed = False
    self._is_enabled = self._params.get_bool("TurnVisionControl")
    self._last_params_update = 0.
    self._v_cruise_setpoint = 0.
    self._v_ego = 0.
    self._a_ego = 0.
    self._a_target = 0.
    self._v_overshoot = 0.
    self._state = VisionTurnControllerState.disabled
    self._CS = None
    self._controls_state = None
    self._liveparams = None
    self._vf = 1.

    self._reset()

  @property
  def state(self):
    return self._state

  @state.setter
  def state(self, value):
    if value != self._state:
      _debug(f'TVC: TurnVisionController state: {_description_for_state(value)}')
      if value == VisionTurnControllerState.disabled:
        self._reset()
    self._state = value

  @property
  def a_target(self):
    return self._a_target if self.is_active else self._a_ego

  @property
  def v_turn(self):
    return self._v_overshoot if self.is_active and self._lat_acc_overshoot_ahead else self._v_ego

  @property
  def is_active(self):
    return self._state != VisionTurnControllerState.disabled

  def _reset(self):
    self._current_lat_acc = 0.
    self._current_lat_acc_no_roll = 0.
    self._max_v_for_current_curvature = 0.
    self._max_pred_lat_acc = 0.
    self._max_pred_curvature = 0.
    self._max_pred_lat_acc_dist = 0.
    self._max_pred_roll_compensation = 0.
    self._v_overshoot_distance = 200.
    self._lat_acc_overshoot_ahead = False
    self._predicted_path_source = 'none'
    self._lat_sat_last = False
    self._lat_sat_t = 0.
  
  def eval_curvature(self, poly, x_vals, path_roll_poly, max_x):
    """
    This function returns a vector with the curvature based on path defined by `poly`
    evaluated on distance vector `x_vals`
    """
    max_lat_accel = 0.
    max_curvature = 0.
    max_roll_compensation = 0.
    max_lat_accel_dist = 0.
    # https://en.wikipedia.org/wiki/Curvature#  Local_expressions
    def curvature(x):
      nonlocal max_lat_accel, max_curvature, max_roll_compensation, max_lat_accel_dist
      a = (2 * poly[1] + 6 * poly[0] * x) / (1 + (3 * poly[0] * x**2 + 2 * poly[1] * x + poly[2])**2)**(1.5)
      xx = min(x,max_x) # use farthest predicted roll/velocity instead of extrapolating
      v = self._v_ego * self._vf
      rc = self._VM.roll_compensation(np.polyval(path_roll_poly, xx), v) if self._VM is not None else 0.
      if abs(rc) > abs(a): # don't want to brake for roll absent curvature
        rc = abs(a) * np.sign(rc)
      c = abs(a + rc)
      la = c * v**2
      if la > max_lat_accel:
        max_lat_accel = la
        max_curvature = a + rc
        max_roll_compensation = rc
        max_lat_accel_dist = xx
      return c
    
    return np.array([curvature(x) for x in x_vals]), max_lat_accel, max_curvature, max_roll_compensation, max_lat_accel_dist

  def _update_params(self):
    time = sec_since_boot()
    if time > self._last_params_update + 0.5:
      self._is_enabled = self._params.get_bool("TurnVisionControl")
      self._last_params_update = time

  def _update_calculations(self, sm):
    # Get path polynomial aproximation for curvature estimation from model data.
    path_poly = None
    model_data = sm['modelV2'] if sm.valid.get('modelV2', False) else None
    lat_planner_data = sm['lateralPlan'] if sm.valid.get('lateralPlan', False) else None
    
    # scale velocity used to determine curvature in order to provide more braking at low speed
    self._vf = interp(self._v_ego, _LOW_SPEED_SCALE_BP, _LOW_SPEED_SCALE_V)

    # 1. When the probability of lanes is good enough, compute polynomial from lanes as they are way more stable
    # on current mode than driving path.
    if model_data is not None and len(model_data.laneLines) == 4 and len(model_data.laneLines[0].t) == TRAJECTORY_SIZE:
      ll_x = model_data.laneLines[1].x  # left and right ll x is the same
      lll_y = np.array(model_data.laneLines[1].y)
      rll_y = np.array(model_data.laneLines[2].y)
      l_prob = model_data.laneLineProbs[1]
      r_prob = model_data.laneLineProbs[2]
      lll_std = model_data.laneLineStds[1]
      rll_std = model_data.laneLineStds[2]

      # Reduce reliance on lanelines that are too far apart or will be in a few seconds
      width_pts = rll_y - lll_y
      prob_mods = []
      for t_check in [0.0, 1.5, 3.0]:
        width_at_t = interp(t_check * (self._v_ego + 7), ll_x, width_pts)
        prob_mods.append(interp(width_at_t, [4.0, 5.0], [1.0, 0.0]))
      mod = min(prob_mods)
      l_prob *= mod
      r_prob *= mod

      # Reduce reliance on uncertain lanelines
      l_std_mod = interp(lll_std, [.15, .3], [1.0, 0.0])
      r_std_mod = interp(rll_std, [.15, .3], [1.0, 0.0])
      l_prob *= l_std_mod
      r_prob *= r_std_mod

      # Find path from lanes as the average center lane only if min probability on both lanes is above threshold.
      if l_prob > _MIN_LANE_PROB and r_prob > _MIN_LANE_PROB:
        c_y = width_pts / 2 + lll_y
        path_poly = np.polyfit(ll_x, c_y, 3)
        self._predicted_path_source = 'lanelines'

    # 2. If not polynomial derived from lanes, then derive it from compensated driving path with lanes as
    # provided by `lateralPlanner`.
    if path_poly is None and lat_planner_data is not None and len(lat_planner_data.dPathWLinesX) > 0 \
       and lat_planner_data.dPathWLinesX[0] > 0:
      path_poly = np.polyfit(lat_planner_data.dPathWLinesX, lat_planner_data.dPathWLinesY, 3)
      self._predicted_path_source = 'pathWithLanes'
      
    
    # 3. Use path curvature otherwise,
    if path_poly is None and model_data is not None and len(model_data.position.y) >= 16: #16 based on Harald's use of predicted orientations
      path_poly = np.polyfit(np.array(model_data.position.x)[:16], np.array(model_data.position.y)[:16], 3)
      self._predicted_path_source = 'modelPosition'

    # 4. If no polynomial derived from lanes or driving path, then provide a straight line poly.
    if path_poly is None:
      path_poly = np.array([0., 0., 0., 0.])
      self._predicted_path_source = 'none'
    
    # Update VehicleModel
    if sm.valid.get('liveParameters', False):
      self._liveparams = sm['liveParameters']
    if sm.valid.get('carState', False):
      self._CS = sm['carState']
    if self._liveparams is not None:
      x = max(self._liveparams.stiffnessFactor, 0.1)
      sr = max(self._liveparams.steerRatio, 0.1)
      self._VM.update_params(x, sr)
      roll_compensation = self._VM.roll_compensation(self._liveparams.roll, self._v_ego)
      angle_offset = self._liveparams.angleOffsetDeg
    else:
      roll_compensation = 0.
      angle_offset = 0.
    
    if self._CS is not None:
      steering_angle = self._CS.steeringAngleDeg
    else:
      steering_angle = 0.
      
    
    current_curvature_no_roll = self._VM.calc_curvature(-math.radians(steering_angle - angle_offset), self._v_ego, 0.)
    if abs(roll_compensation) > abs(current_curvature_no_roll):
      roll_compensation = abs(current_curvature_no_roll) * np.sign(roll_compensation)
    current_curvature = abs(current_curvature_no_roll + roll_compensation)
      
    self._current_lat_acc = current_curvature * (self._vf * self._v_ego)**2
    self._current_lat_acc_no_roll = abs(current_curvature_no_roll) * (self._vf * self._v_ego)**2
    
    lat_sat = False
    if sm.valid.get('controlsState', False):
      self._controls_state = sm['controlsState']
    if self._controls_state is not None and self._lat_sat_t >= 0:
      lat_type = self._controls_state.lateralControlState.which()
      if lat_type == 'indiState':
        lat_sat = (self._controls_state.lateralControlState.indiState.output >= 1.0)
      elif lat_type == 'pidState':
        lat_sat = (self._controls_state.lateralControlState.pidState.output >= 1.0)
      elif lat_type == 'lqrState':
        lat_sat = (self._controls_state.lateralControlState.lqrState.output >= 1.0)
      elif lat_type == 'angleState':
        lat_sat = (self._controls_state.lateralControlState.angleState.output >= 1.0)
      elif lat_type == 'torqueState':
        lat_sat = (self._controls_state.lateralControlState.torqueState.output >= 1.0)
      else: # unknown type
        cloudlog.info(f"Vision controller: unknown lateralControlState: {lat_type}")
        self._lat_sat_t = -1
      if lat_sat:
        if not self._lat_sat_last:
          self._lat_sat_t = sec_since_boot()
        if self._lat_sat_last and self._lat_sat_t > 0.:
          lat_sat_decel_factor = interp(sec_since_boot() - self._lat_sat_t, _LAT_SAT_DECEL_BP, _LAT_SAT_DECEL_V)
        else:
          lat_sat_decel_factor = 1.0
        self._current_lat_acc *= lat_sat_decel_factor
    
    self._lat_sat_last = lat_sat
    
    self._max_v_for_current_curvature = math.sqrt(_A_LAT_REG_MAX / current_curvature) if current_curvature > 0 \
      else V_CRUISE_MAX * CV.KPH_TO_MS
    
    # get model-predicted relative road roll, with current roll
    if model_data is not None and self._liveparams is not None and len(model_data.position.x) >= 16:
      path_x = np.array(model_data.position.x)[:16]
      path_rolls = np.array(model_data.orientation.x)[:16] + self._liveparams.roll
      path_roll_poly = np.polyfit(path_x, path_rolls, 3)
    else:
      path_roll_poly = np.array([0., 0., 0., 0.])
      path_x = [0.]
      
    
    pred_curvatures, self._max_pred_lat_acc, self._max_pred_curvature, self._max_pred_roll_compensation, self._max_pred_lat_acc_dist = self.eval_curvature(path_poly, _EVAL_RANGE if not self.state == VisionTurnControllerState.turning else _EVAL_RANGE_TURNING, path_roll_poly, path_x[-1])

    max_curvature_for_vego = _A_LAT_REG_MAX / max(self._vf * self._v_ego, 0.1)**2
    lat_acc_overshoot_idxs = np.nonzero(pred_curvatures >= max_curvature_for_vego)[0]
    self._lat_acc_overshoot_ahead = len(lat_acc_overshoot_idxs) > 0

    if self._lat_acc_overshoot_ahead:
      self._v_overshoot = min(math.sqrt(_A_LAT_REG_MAX / abs(self._max_pred_curvature)), self._v_cruise_setpoint)
      self._v_overshoot_distance = max(lat_acc_overshoot_idxs[0] * _EVAL_STEP + (_EVAL_START if not self.state == VisionTurnControllerState.turning else _EVAL_START_TURNING), _EVAL_STEP)
      _debug(f'TVC: High LatAcc. Dist: {self._v_overshoot_distance:.2f}, v: {self._v_overshoot * CV.MS_TO_KPH:.2f}')

  def _state_transition(self):
    # In any case, if system is disabled or the feature is disabeld or gas is pressed, disable.
    if not self._op_enabled or not self._is_enabled or self._gas_pressed:
      self.state = VisionTurnControllerState.disabled
      return

    # DISABLED
    if self.state == VisionTurnControllerState.disabled:
      # Do not enter a turn control cycle if speed is low.
      if self._v_ego <= _MIN_V:
        pass
      # If substantial lateral acceleration is predicted ahead, then move to Entering turn state.
      elif self._max_pred_lat_acc >= _ENTERING_PRED_LAT_ACC_TH:
        self.state = VisionTurnControllerState.entering
    # ENTERING
    elif self.state == VisionTurnControllerState.entering:
      # Transition to Turning if current lateral acceleration is over the threshold.
      if self._current_lat_acc >= _TURNING_LAT_ACC_TH:
        self.state = VisionTurnControllerState.turning
      # Abort if the predicted lateral acceleration drops
      elif self._max_pred_lat_acc < _ABORT_ENTERING_PRED_LAT_ACC_TH:
        self.state = VisionTurnControllerState.disabled
    # TURNING
    elif self.state == VisionTurnControllerState.turning:
      # Transition to Leaving if current lateral acceleration drops drops below threshold.
      if self._current_lat_acc <= _LEAVING_LAT_ACC_TH:
        self.state = VisionTurnControllerState.leaving
    # LEAVING
    elif self.state == VisionTurnControllerState.leaving:
      # Transition back to Turning if current lateral acceleration goes back over the threshold.
      if self._current_lat_acc >= _TURNING_LAT_ACC_TH:
        self.state = VisionTurnControllerState.turning
      # Finish if current lateral acceleration goes below threshold.
      elif self._current_lat_acc < _FINISH_LAT_ACC_TH:
        self.state = VisionTurnControllerState.disabled

  def _update_solution(self):
    # DISABLED
    if self.state == VisionTurnControllerState.disabled:
      # when not overshooting, calculate v_turn as the speed at the prediction horizon when following
        # the smooth deceleration.
      a_target = self._a_ego
    # ENTERING
    elif self.state == VisionTurnControllerState.entering or self.state == VisionTurnControllerState.turning:
      # when not overshooting, target a smooth deceleration in preparation for a sharp turn to come.
      a_target = interp(self._max_pred_lat_acc, _ENTERING_SMOOTH_DECEL_BP, _ENTERING_SMOOTH_DECEL_V)
      if self._lat_acc_overshoot_ahead:
        # when overshooting, target the acceleration needed to achieve the overshoot speed at
        # the required distance
        a_target_overshoot = min((self._v_overshoot**2 - self._v_ego**2) / (2 * self._v_overshoot_distance), a_target)
        if self.state == VisionTurnControllerState.entering:
          a_target = a_target_overshoot
        _debug(f'TVC Entering: Overshooting: {self._lat_acc_overshoot_ahead}')
        _debug(f'    Decel: {a_target:.2f}, target v: {self.v_turn * CV.MS_TO_KPH}')
      else:
        a_target_overshoot = 3.0 #big value
      
      
      if self.state == VisionTurnControllerState.turning:
        # When turning we provide a target acceleration that is confortable for the lateral accelearation felt.
        a_target_cur_lat_accel = interp(self._current_lat_acc, _TURNING_ACC_BP, _TURNING_ACC_V)
        a_target = min(a_target_overshoot, a_target_cur_lat_accel)
    # TURNING
    # elif self.state == VisionTurnControllerState.turning:
    #   # When turning we provide a target acceleration that is confortable for the lateral accelearation felt.
    #   a_target = interp(self._current_lat_acc, _TURNING_ACC_BP, _TURNING_ACC_V)
    # LEAVING
    elif self.state == VisionTurnControllerState.leaving:
      # When leaving we provide a confortable acceleration to regain speed.
      a_target = _LEAVING_ACC

    # update solution values.
    self._a_target = a_target

  def update(self, enabled, v_ego, a_ego, v_cruise_setpoint, sm):
    self._op_enabled = enabled
    self._gas_pressed = sm['carState'].gasPressed
    self._v_ego = v_ego
    self._a_ego = a_ego
    self._v_cruise_setpoint = v_cruise_setpoint

    self._update_params()
    self._update_calculations(sm)
    self._state_transition()
    self._update_solution()<|MERGE_RESOLUTION|>--- conflicted
+++ resolved
@@ -18,13 +18,8 @@
 
 _TURNING_LAT_ACC_TH = 1.7  # Lat Acc threshold to trigger turning turn state.
 
-<<<<<<< HEAD
-_LEAVING_LAT_ACC_TH = 1.8  # Lat Acc threshold to trigger leaving turn state.
-_FINISH_LAT_ACC_TH = 1.5  # Lat Acc threshold to trigger end of turn cycle.
-=======
 _LEAVING_LAT_ACC_TH = 1.5  # Lat Acc threshold to trigger leaving turn state.
 _FINISH_LAT_ACC_TH = 1.35  # Lat Acc threshold to trigger end of turn cycle.
->>>>>>> 0af70b39
 
 _EVAL_STEP = 5.  # mts. Resolution of the curvature evaluation.
 _EVAL_START = 20.  # mts. Distance ahead where to start evaluating vision curvature.
