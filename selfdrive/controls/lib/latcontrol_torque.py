--- conflicted
+++ resolved
@@ -30,11 +30,7 @@
 # move it at all, this is compensated for too.
 
 LOW_SPEED_X = [0, 10, 20, 30]
-<<<<<<< HEAD
-LOW_SPEED_Y = [15, 13, 10, 5]
-=======
 LOW_SPEED_Y = [8, 6, 1, 0]
->>>>>>> 008ba8cc
 
 FRICTION_THRESHOLD = 2.0
 ERR_FRICTION_THRESHOLD = 0.3
@@ -239,20 +235,8 @@
         past_lateral_accels_desired = [self.lateral_accel_desired_deque[min(len(self.lateral_accel_desired_deque)-1, i)] for i in self.history_frame_offsets]
         future_planned_lateral_accels = [interp(t, T_IDXS[:CONTROL_N], lat_plan.curvatures) * CS.vEgo ** 2 for t in adjusted_future_times]
         
-<<<<<<< HEAD
-        # prepare future roll, lat accel, and lat accel error
-        if None not in [lat_plan, model_data] and all([len(i) >= CONTROL_N for i in [model_data.orientation.x, lat_plan.curvatures]]):
-          adjusted_future_times = [t + 0.5*CS.aEgo*(t/max(CS.vEgo, 1.0)) for t in self.nnff_future_times]
-          future_planned_lateral_accels = [interp(t, T_IDXS[:CONTROL_N], lat_plan.curvatures) * CS.vEgo ** 2 for t in adjusted_future_times]
-          future_rolls = [interp(t, T_IDXS, model_data.orientation.x) + roll for t in adjusted_future_times]
-        else:
-          future_planned_lateral_accels = [desired_lateral_accel] * len(self.nnff_future_times)
-          future_rolls = [roll] * len(self.nnff_future_times)
-          
-=======
         error = setpoint - measurement
         self.error_deque.append(error)
->>>>>>> 008ba8cc
         # compute NNFF error response
         past_errors = [self.error_deque[min(len(self.error_deque)-1, i)] for i in self.history_frame_offsets]
         future_error = predict_error(past_errors + [error], self.past_times + [0.0])
