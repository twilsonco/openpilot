--- conflicted
+++ resolved
@@ -194,13 +194,8 @@
       # lateral_jerk_error *= friction_lat_accel_downscale_factor
       
       # error-based friction term
-<<<<<<< HEAD
-      error_friction = interp(error, [-ERR_FRICTION_THRESHOLD, ERR_FRICTION_THRESHOLD], [-0.05, 0.05])
-      error_friction *= interp(CS.vEgo, [20.0, 30.0], [1.0, 0.3])
-=======
       friction_v = 0.05
       error_friction = 0.0 if sign(error) != sign(desired_lateral_accel) and abs(desired_lateral_accel) > 1.5 else interp(error, [-ERR_FRICTION_THRESHOLD, ERR_FRICTION_THRESHOLD], [-friction_v, friction_v])
->>>>>>> 13ade451
       
       # lateral acceleration feedforward
       ff = self.get_steer_feedforward(desired_lateral_accel, CS.vEgo) - ff_roll
@@ -238,22 +233,12 @@
         torque_from_measurement = self.torque_from_nn(nnff_measurement_input)
         pid_log.error = torque_from_setpoint - torque_from_measurement
         
-<<<<<<< HEAD
-        lat_accel_error = setpoint - measurement
-        
-        nnff_input = [CS.vEgo, desired_lateral_accel, lat_accel_error + 0.1 * lateral_jerk_error, roll] \
-                    + past_lateral_accels + future_lateral_accels \
-                    + past_rolls + future_rolls
-        ff_nn = self.CI.get_ff_nn(nnff_input)
-        ff_nn += error_friction
-=======
         # compute feedforward (same as nnff setpoint output)
         nnff_input = [CS.vEgo, desired_lateral_accel, setpoint - measurement, roll] \
                               + past_lateral_accels_desired + future_planned_lateral_accels \
                               + past_rolls + future_rolls
         ff_nn = self.torque_from_nn(nnff_input)
         nnff_log = nnff_input + nnff_setpoint_input + nnff_measurement_input
->>>>>>> 13ade451
       else:
         ff_nn = 0.0
         torque_from_setpoint = setpoint
