--- conflicted
+++ resolved
@@ -666,15 +666,6 @@
     nvgSave(s->vg);
     nvgTranslate(s->vg,bg_wheel_x,(bg_wheel_y + (bdr_s*1.5)));
     nvgRotate(s->vg,-img_rotation);
-<<<<<<< HEAD
-	  nvgBeginPath(s->vg);
-	  NVGpaint imgPaint = nvgImagePattern(s->vg, img_wheel_x-bg_wheel_x, img_wheel_y-(bg_wheel_y + (bdr_s*1.5)),
-	    img_wheel_size, img_wheel_size, 0, s->img_wheel, img_wheel_alpha);
-	  nvgRect(s->vg, img_wheel_x-bg_wheel_x, img_wheel_y-(bg_wheel_y + (bdr_s*1.5)), img_wheel_size, img_wheel_size);
-	  nvgFillPaint(s->vg, imgPaint);
-    nvgFill(s->vg);
-	  nvgRestore(s->vg);
-=======
     nvgBeginPath(s->vg);
     NVGpaint imgPaint = nvgImagePattern(s->vg, img_wheel_x-bg_wheel_x, img_wheel_y-(bg_wheel_y + (bdr_s*1.5)),
 	img_wheel_size, img_wheel_size, 0, s->img_wheel, img_wheel_alpha);
@@ -682,7 +673,6 @@
     nvgFillPaint(s->vg, imgPaint);
     nvgFill(s->vg);
     nvgRestore(s->vg);
->>>>>>> 5ddb49d5
   }
 }
 
