--- conflicted
+++ resolved
@@ -9,7 +9,6 @@
 
 #include <QTimer>
 #include <QMap>
-
 #if  defined(QCOM2) || defined(QCOM)
 #include "selfdrive/ui/qt/screenrecorder/screenrecorder.h"
 #endif
@@ -79,7 +78,9 @@
 
   // neokii
 private:
+#if  defined(QCOM2) || defined(QCOM)
   ScreenRecoder* recorder;
+#endif
   std::shared_ptr<QTimer> record_timer;
   QPoint startPos;
 
@@ -139,41 +140,4 @@
   QPixmap get_icon_iol_com(const char* key);
   void drawRestAreaItem(QPainter &p, int yPos, capnp::Text::Reader image, capnp::Text::Reader title,
                         capnp::Text::Reader oilPrice, capnp::Text::Reader distance, bool lastItem);
-<<<<<<< HEAD
-};
-
-// container for all onroad widgets
-class OnroadWindow : public QWidget {
-  Q_OBJECT
-
-public:
-  OnroadWindow(QWidget* parent = 0);
-  bool isMapVisible() const { return map && map->isVisible(); }
-
-protected:
-  void mousePressEvent(QMouseEvent* e) override;
-  void mouseReleaseEvent(QMouseEvent* e) override;
-
-  void paintEvent(QPaintEvent *event) override;
-
-private:
-  OnroadAlerts *alerts;
-  NvgWindow *nvg;
-  QColor bg = bg_colors[STATUS_DISENGAGED];
-  QWidget *map = nullptr;
-  QHBoxLayout* split;
-
-  // neokii
-private:
-#if  defined(QCOM2) || defined(QCOM)
-  ScreenRecoder* recorder;
-#endif
-  std::shared_ptr<QTimer> record_timer;
-  QPoint startPos;
-
-private slots:
-  void offroadTransition(bool offroad);
-  void updateState(const UIState &s);
-=======
->>>>>>> 12d5def0
 };