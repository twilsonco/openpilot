--- conflicted
+++ resolved
@@ -197,14 +197,9 @@
       ret.steerRateCost = 0.5
       ret.steerActuatorDelay = 0.
       ret.lateralTuning.pid.kpBP, ret.lateralTuning.pid.kiBP = [[10., 41.0], [10., 41.0]]
-<<<<<<< HEAD
       ret.lateralTuning.pid.kpV, ret.lateralTuning.pid.kiV = [[0.18, 0.275], [0.01, 0.021]]
       #unsure of kdV value
       ret.lateralTuning.pid.kdV = [0.3]
-=======
-      ret.lateralTuning.pid.kpV, ret.lateralTuning.pid.kiV = [[0.18, 0.26], [0.01, 0.021]]
-      ret.lateralTuning.pid.kdV = [0.15]
->>>>>>> d65aadea
       ret.lateralTuning.pid.kf = 0.0002
       ret.steerMaxBP = [10., 25.]
       ret.steerMaxV = [1., 1.2]
