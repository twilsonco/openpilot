# flake8: noqa

from cereal import car
from selfdrive.car import dbc_dict
Ecu = car.CarParams.Ecu

class CarControllerParams():
  def __init__(self):
    self.STEER_MAX = 300
    self.STEER_STEP = 2              # how often we update the steer cmd
    self.STEER_DELTA_UP = 7          # ~0.75s time to peak torque (255/50hz/0.75s)
    self.STEER_DELTA_DOWN = 17       # ~0.3s from peak torque to zero
    self.MIN_STEER_SPEED = 3.
    self.STEER_DRIVER_ALLOWANCE = 50   # allowed driver torque before start limiting
    self.STEER_DRIVER_MULTIPLIER = 4   # weight driver torque heavily
    self.STEER_DRIVER_FACTOR = 100     # from dbc
    self.NEAR_STOP_BRAKE_PHASE = 0.5  # m/s, more aggressive braking near full stop

    # Takes case of "Service Adaptive Cruise" and "Service Front Camera"
    # dashboard messages.
    self.ADAS_KEEPALIVE_STEP = 100
    self.CAMERA_KEEPALIVE_STEP = 100

    # pedal lookups, only for Volt
    MAX_GAS = 3072              # Only a safety limit
    self.ZERO_GAS = 2048
    MAX_BRAKE = 350             # Should be around 3.5m/s^2, including regen

    self.ACCEL_MAX = 2.0 # m/s^2

    # Allow small margin below -3.5 m/s^2 from ISO 15622:2018 since we
    # perform the closed loop control, and might need some
    # to apply some more braking if we're on a downhill slope.
    # Our controller should still keep the 2 second average above
    # -3.5 m/s^2 as per planner limits
    self.ACCEL_MIN = -4.0 # m/s^2

    self.MAX_ACC_REGEN = 1404  # ACC Regen braking is slightly less powerful than max regen paddle
<<<<<<< HEAD
    self.GAS_LOOKUP_BP = [-1.0, 0., self.ACCEL_MAX]
    self.GAS_LOOKUP_V = [self.MAX_ACC_REGEN, ZERO_GAS, MAX_GAS]
    self.BRAKE_LOOKUP_BP = [self.ACCEL_MIN, -1.0]
=======
    self.GAS_LOOKUP_BP = [-0.25, 0., 0.5]
    self.GAS_LOOKUP_V = [self.MAX_ACC_REGEN, self.ZERO_GAS, MAX_GAS]
    self.BRAKE_LOOKUP_BP = [-1., -0.25]
>>>>>>> 68ce0689
    self.BRAKE_LOOKUP_V = [MAX_BRAKE, 0]

class CAR:
  HOLDEN_ASTRA = "HOLDEN ASTRA RS-V BK 2017"
  VOLT = "CHEVROLET VOLT PREMIER 2017"
  CADILLAC_ATS = "CADILLAC ATS Premium Performance 2018"
  MALIBU = "CHEVROLET MALIBU PREMIER 2017"
  ACADIA = "GMC ACADIA DENALI 2018"
  BUICK_REGAL = "BUICK REGAL ESSENCE 2018"
  ESCALADE = "CADILLAC ESCALADE 2019"

class CruiseButtons:
  INIT = 0
  UNPRESS = 1
  RES_ACCEL = 2
  DECEL_SET = 3
  MAIN = 5
  CANCEL = 6

class AccState:
  OFF = 0
  ACTIVE = 1
  FAULTED = 3
  STANDSTILL = 4

class CanBus:
  POWERTRAIN = 0
  OBSTACLE = 1
  CHASSIS = 2
  SW_GMLAN = 3

FINGERPRINTS = {
  # Astra BK MY17, ASCM unplugged
  CAR.HOLDEN_ASTRA: [{
    190: 8, 193: 8, 197: 8, 199: 4, 201: 8, 209: 7, 211: 8, 241: 6, 249: 8, 288: 5, 298: 8, 304: 1, 309: 8, 311: 8, 313: 8, 320: 3, 328: 1, 352: 5, 381: 6, 384: 4, 386: 8, 388: 8, 393: 8, 398: 8, 401: 8, 413: 8, 417: 8, 419: 8, 422: 1, 426: 7, 431: 8, 442: 8, 451: 8, 452: 8, 453: 8, 455: 7, 456: 8, 458: 5, 479: 8, 481: 7, 485: 8, 489: 8, 497: 8, 499: 3, 500: 8, 501: 8, 508: 8, 528: 5, 532: 6, 554: 3, 560: 8, 562: 8, 563: 5, 564: 5, 565: 5, 567: 5, 647: 5, 707: 8, 715: 8, 723: 8, 753: 5, 761: 7, 806: 1, 810: 8, 840: 5, 842: 5, 844: 8, 866: 4, 961: 8, 969: 8, 977: 8, 979: 8, 985: 5, 1001: 8, 1009: 8, 1011: 6, 1017: 8, 1019: 3, 1020: 8, 1105: 6, 1217: 8, 1221: 5, 1225: 8, 1233: 8, 1249: 8, 1257: 6, 1259: 8, 1261: 7, 1263: 4, 1265: 8, 1267: 8, 1280: 4, 1300: 8, 1328: 4, 1417: 8, 1906: 7, 1907: 7, 1908: 7, 1912: 7, 1919: 7,
  }],
  CAR.VOLT: [
  # Volt Premier w/ ACC 2017
  {
    170: 8, 171: 8, 189: 7, 190: 6, 193: 8, 197: 8, 199: 4, 201: 8, 209: 7, 211: 2, 241: 6, 288: 5, 289: 8, 298: 8, 304: 1, 308: 4, 309: 8, 311: 8, 313: 8, 320: 3, 328: 1, 352: 5, 381: 6, 384: 4, 386: 8, 388: 8, 389: 2, 390: 7, 417: 7, 419: 1, 426: 7, 451: 8, 452: 8, 453: 6, 454: 8, 456: 8, 479: 3, 481: 7, 485: 8, 489: 8, 493: 8, 495: 4, 497: 8, 499: 3, 500: 6, 501: 8, 508: 8, 528: 4, 532: 6, 546: 7, 550: 8, 554: 3, 558: 8, 560: 8, 562: 8, 563: 5, 564: 5, 565: 5, 566: 5, 567: 3, 568: 1, 573: 1, 577: 8, 647: 3, 707: 8, 711: 6, 715: 8, 761: 7, 810: 8, 840: 5, 842: 5, 844: 8, 866: 4, 961: 8, 969: 8, 977: 8, 979: 7, 988: 6, 989: 8, 995: 7, 1001: 8, 1005: 6, 1009: 8, 1017: 8, 1019: 2, 1020: 8, 1105: 6, 1187: 4, 1217: 8, 1221: 5, 1223: 3, 1225: 7, 1227: 4, 1233: 8, 1249: 8, 1257: 6, 1265: 8, 1267: 1, 1273: 3, 1275: 3, 1280: 4, 1300: 8, 1322: 6, 1323: 4, 1328: 4, 1417: 8, 1601: 8, 1905: 7, 1906: 7, 1907: 7, 1910: 7, 1912: 7, 1922: 7, 1927: 7, 1928: 7, 2016: 8, 2020: 8, 2024: 8, 2028: 8
  },
  # Volt Premier w/ ACC 2018
  {
    170: 8, 171: 8, 189: 7, 190: 6, 193: 8, 197: 8, 199: 4, 201: 8, 209: 7, 211: 2, 241: 6, 288: 5, 298: 8, 304: 1, 308: 4, 309: 8, 311: 8, 313: 8, 320: 3, 328: 1, 352: 5, 381: 6, 384: 4, 386: 8, 388: 8, 389: 2, 390: 7, 417: 7, 419: 1, 426: 7, 451: 8, 452: 8, 453: 6, 454: 8, 456: 8, 479: 3, 481: 7, 485: 8, 489: 8, 493: 8, 495: 4, 497: 8, 499: 3, 500: 6, 501: 8, 508: 8, 528: 4, 532: 6, 546: 7, 550: 8, 554: 3, 558: 8, 560: 8, 562: 8, 563: 5, 564: 5, 565: 5, 566: 5, 567: 3, 568: 1, 573: 1, 577: 8, 578: 8, 608: 8, 609: 6, 610: 6, 611: 6, 612: 8, 613: 8, 647: 3, 707: 8, 711: 6, 715: 8, 717: 5, 761: 7, 810: 8, 840: 5, 842: 5, 844: 8, 866: 4, 869: 4, 880: 6, 961: 8, 967: 4, 969: 8, 977: 8, 979: 7, 988: 6, 989: 8, 995: 7, 1001: 8, 1005: 6, 1009: 8, 1017: 8, 1019: 2, 1020: 8, 1033: 7, 1034: 7, 1105: 6, 1187: 4, 1217: 8, 1221: 5, 1223: 3, 1225: 7, 1227: 4, 1233: 8, 1249: 8, 1257: 6, 1265: 8, 1267: 1, 1273: 3, 1275: 3, 1280: 4, 1296: 4, 1300: 8, 1322: 6, 1323: 4, 1328: 4, 1417: 8, 1516: 8, 1601: 8, 1618: 8, 1905: 7, 1906: 7, 1907: 7, 1910: 7, 1912: 7, 1922: 7, 1927: 7, 1930: 7, 2016: 8, 2018: 8, 2020: 8, 2024: 8, 2028: 8
  }],
  CAR.BUICK_REGAL : [
  # Regal TourX Essence w/ ACC 2018
  {
    190: 8, 193: 8, 197: 8, 199: 4, 201: 8, 209: 7, 211: 8, 241: 6, 249: 8, 288: 5, 298: 8, 304: 1, 309: 8, 311: 8, 313: 8, 320: 3, 322: 7, 328: 1, 352: 5, 381: 6, 384: 4, 386: 8, 388: 8, 393: 7, 398: 8, 407: 7, 413: 8, 417: 8, 419: 8, 422: 4, 426: 8, 431: 8, 442: 8, 451: 8, 452: 8, 453: 8, 455: 7, 456: 8, 463: 3, 479: 8, 481: 7, 485: 8, 487: 8, 489: 8, 495: 8, 497: 8, 499: 3, 500: 8, 501: 8, 508: 8, 528: 5, 532: 6, 554: 3, 560: 8, 562: 8, 563: 5, 564: 5, 565: 5, 567: 5, 569: 3, 573: 1, 577: 8, 578: 8, 579: 8, 587: 8, 608: 8, 609: 6, 610: 6, 611: 6, 612: 8, 613: 8, 647: 3, 707: 8, 715: 8, 717: 5, 753: 5, 761: 7, 810: 8, 840: 5, 842: 5, 844: 8, 866: 4, 869: 4, 880: 6, 882: 8, 884: 8, 890: 1, 892: 2, 893: 2, 894: 1, 961: 8, 967: 8, 969: 8, 977: 8, 979: 8, 985: 8, 1001: 8, 1005: 6, 1009: 8, 1011: 8, 1013: 3, 1017: 8, 1020: 8, 1024: 8, 1025: 8, 1026: 8, 1027: 8, 1028: 8, 1029: 8, 1030: 8, 1031: 8, 1032: 2, 1033: 7, 1034: 7, 1105: 6, 1217: 8, 1221: 5, 1223: 8, 1225: 7, 1233: 8, 1249: 8, 1257: 6, 1259: 8, 1261: 8, 1263: 8, 1265: 8, 1267: 8, 1271: 8, 1280: 4, 1296: 4, 1300: 8, 1322: 6, 1328: 4, 1417: 8, 1601: 8, 1602: 8, 1603: 7, 1611: 8, 1618: 8, 1906: 8, 1907: 7, 1912: 7, 1914: 7, 1916: 7, 1919: 7, 1930: 7, 2016: 8, 2018: 8, 2019: 8, 2024: 8, 2026: 8
  }],
  CAR.CADILLAC_ATS: [
  # Cadillac ATS Coupe Premium Performance 3.6L RWD w/ ACC 2018
  {
    190: 6, 193: 8, 197: 8, 199: 4, 201: 8, 209: 7, 211: 2, 241: 6, 249: 8, 288: 5, 298: 8, 304: 1, 309: 8, 311: 8, 313: 8, 320: 3, 322: 7, 328: 1, 352: 5, 368: 3, 381: 6, 384: 4, 386: 8, 388: 8, 393: 7, 398: 8, 401: 8, 407: 7, 413: 8, 417: 7, 419: 1, 422: 4, 426: 7, 431: 8, 442: 8, 451: 8, 452: 8, 453: 6, 455: 7, 456: 8, 462: 4, 479: 3, 481: 7, 485: 8, 487: 8, 489: 8, 491: 2, 493: 8, 497: 8, 499: 3, 500: 6, 501: 8, 508: 8, 510: 8, 528: 5, 532: 6, 534: 2, 554: 3, 560: 8, 562: 8, 563: 5, 564: 5, 565: 5, 567: 5, 573: 1, 577: 8, 608: 8, 609: 6, 610: 6, 611: 6, 612: 8, 613: 8, 647: 6, 707: 8, 715: 8, 717: 5, 719: 5, 723: 2, 753: 5, 761: 7, 801: 8, 804: 3, 810: 8, 840: 5, 842: 5, 844: 8, 866: 4, 869: 4, 880: 6, 882: 8, 890: 1, 892: 2, 893: 2, 894: 1, 961: 8, 967: 4, 969: 8, 977: 8, 979: 8, 985: 5, 1001: 8, 1005: 6, 1009: 8, 1011: 6, 1013: 3, 1017: 8, 1019: 2, 1020: 8, 1033: 7, 1034: 7, 1105: 6, 1217: 8, 1221: 5, 1223: 3, 1225: 7, 1233: 8, 1241: 3, 1249: 8, 1257: 6, 1259: 8, 1261: 7, 1263: 4, 1265: 8, 1267: 1, 1271: 8, 1280: 4, 1296: 4, 1300: 8, 1322: 6, 1323: 4, 1328: 4, 1417: 8, 1601: 8, 1904: 7, 1906: 7, 1907: 7, 1912: 7, 1916: 7, 1917: 7, 1918: 7, 1919: 7, 1920: 7, 1930: 7, 2016: 8, 2024: 8
  }],
  CAR.MALIBU: [
  # Malibu Premier w/ ACC 2017
  {
    190: 6, 193: 8, 197: 8, 199: 4, 201: 8, 209: 7, 211: 2, 241: 6, 249: 8, 288: 5, 298: 8, 304: 1, 309: 8, 311: 8, 313: 8, 320: 3, 328: 1, 352: 5, 381: 6, 384: 4, 386: 8, 388: 8, 393: 7, 398: 8, 407: 7, 413: 8, 417: 7, 419: 1, 422: 4, 426: 7, 431: 8, 442: 8, 451: 8, 452: 8, 453: 6, 455: 7, 456: 8, 479: 3, 481: 7, 485: 8, 487: 8, 489: 8, 495: 4, 497: 8, 499: 3, 500: 6, 501: 8, 508: 8, 510: 8, 528: 5, 532: 6, 554: 3, 560: 8, 562: 8, 563: 5, 564: 5, 565: 5, 567: 5, 573: 1, 577: 8, 608: 8, 609: 6, 610: 6, 611: 6, 612: 8, 613: 8, 647: 6, 707: 8, 715: 8, 717: 5, 753: 5, 761: 7, 810: 8, 840: 5, 842: 5, 844: 8, 866: 4, 869: 4, 880: 6, 961: 8, 969: 8, 977: 8, 979: 8, 985: 5, 1001: 8, 1005: 6, 1009: 8, 1013: 3, 1017: 8, 1019: 2, 1020: 8, 1033: 7, 1034: 7, 1105: 6, 1217: 8, 1221: 5, 1223: 2, 1225: 7, 1233: 8, 1249: 8, 1257: 6, 1265: 8, 1267: 1, 1280: 4, 1296: 4, 1300: 8, 1322: 6, 1323: 4, 1328: 4, 1417: 8, 1601: 8, 1906: 7, 1907: 7, 1912: 7, 1919: 7, 1930: 7, 2016: 8, 2024: 8,
  }],
  CAR.ACADIA: [
  # Acadia Denali w/ACC 2018
  {
    190: 6, 192: 5, 193: 8, 197: 8, 199: 4, 201: 6, 208: 8, 209: 7, 211: 2, 241: 6, 249: 8, 288: 5, 289: 1, 290: 1, 298: 8, 304: 8, 309: 8, 313: 8, 320: 8, 322: 7, 328: 1, 352: 7, 368: 8, 381: 8, 384: 8, 386: 8, 388: 8, 393: 8, 398: 8, 413: 8, 417: 7, 419: 1, 422: 4, 426: 7, 431: 8, 442: 8, 451: 8, 452: 8, 453: 6, 454: 8, 455: 7, 458: 8, 460: 4, 462: 4, 463: 3, 479: 3, 481: 7, 485: 8, 489: 5, 497: 8, 499: 3, 500: 6, 501: 8, 508: 8, 510: 8, 512: 3, 530: 8, 532: 6, 534: 2, 554: 3, 560: 8, 562: 8, 563: 5, 564: 5, 567: 5, 568: 2, 573: 1, 608: 8, 609: 6, 610: 6, 611: 6, 612: 8, 613: 8, 647: 6, 707: 8, 715: 8, 717: 5, 753: 5, 761: 7, 789: 5, 800: 6, 801: 8, 803: 8, 804: 3, 805: 8, 832: 8, 840: 5, 842: 5, 844: 8, 866: 4, 869: 4, 880: 6, 961: 8, 969: 8, 977: 8, 979: 8, 985: 5, 1001: 8, 1003: 5, 1005: 6, 1009: 8, 1017: 8, 1020: 8, 1033: 7, 1034: 7, 1105: 6, 1217: 8, 1221: 5, 1225: 8, 1233: 8, 1249: 8, 1257: 6, 1265: 8, 1267: 1, 1280: 4, 1296: 4, 1300: 8, 1322: 6, 1328: 4, 1417: 8, 1906: 7, 1907: 7, 1912: 7, 1914: 7, 1918: 7, 1919: 7, 1920: 7, 1930: 7
  },
  # Acadia Denali w/ /ACC 2018
  {
    190: 6, 193: 8, 197: 8, 199: 4, 201: 8, 208: 8, 209: 7, 211: 2, 241: 6, 249: 8, 288: 5, 289: 8, 298: 8, 304: 1, 309: 8, 313: 8, 320: 3, 322: 7, 328: 1, 338: 6, 340: 6, 352: 5, 381: 8, 384: 4, 386: 8, 388: 8, 393: 8, 398: 8, 413: 8, 417: 7, 419: 1, 422: 4, 426: 7, 431: 8, 442: 8, 451: 8, 452: 8, 453: 6, 454: 8, 455: 7, 462: 4, 463: 3, 479: 3, 481: 7, 485: 8, 489: 8, 497: 8, 499: 3, 500: 6, 501: 8, 508: 8, 510: 8, 532: 6, 554: 3, 560: 8, 562: 8, 563: 5, 564: 5, 567: 5, 573: 1, 577: 8, 608: 8, 609: 6, 610: 6, 611: 6, 612: 8, 613: 8, 647: 6, 707: 8, 715: 8, 717: 5, 753: 5, 761: 7, 840: 5, 842: 5, 844: 8, 866: 4, 869: 4, 880: 6, 961: 8, 969: 8, 977: 8, 979: 8, 985: 5, 1001: 8, 1005: 6, 1009: 8, 1017: 8, 1020: 8, 1033: 7, 1034: 7, 1105: 6, 1217: 8, 1221: 5, 1225: 8, 1233: 8, 1249: 8, 1257: 6, 1265: 8, 1267: 1, 1280: 4, 1296: 4, 1300: 8, 1322: 6, 1328: 4, 1417: 8, 1601: 8, 1906: 7, 1907: 7, 1912: 7, 1914: 7, 1919: 7, 1920: 7, 1930: 7, 2016: 8, 2024: 8
  }],
  CAR.ESCALADE: [
  {
    170: 8, 190: 6, 192: 5, 193: 8, 197: 8, 199: 4, 201: 6, 208: 8, 209: 7, 211: 2, 241: 6, 249: 8, 288: 5, 289: 1, 290: 1, 298: 8, 300: 1, 304: 8, 309: 8, 311: 8, 313: 8, 320: 8, 328: 1, 352: 7, 368: 8, 369: 8, 381: 5, 386: 5, 388: 8, 393: 7, 398: 8, 407: 7, 413: 8, 417: 7, 419: 1, 422: 4, 426: 7, 431: 8, 442: 8, 451: 8, 452: 8, 453: 6, 454: 8, 455: 7, 460: 5, 462: 4, 463: 3, 479: 3, 481: 7, 485: 8, 487: 8, 489: 5, 497: 8, 499: 3, 500: 6, 501: 8, 508: 8, 510: 8, 512: 3, 530: 8, 532: 6, 534: 2, 554: 3, 560: 8, 562: 8, 563: 5, 564: 5, 573: 1, 577: 8, 578: 8, 579: 8, 587: 8, 590: 8, 598: 8, 608: 8, 609: 6, 610: 6, 611: 6, 612: 8, 613: 8, 647: 6, 707: 8, 761: 7, 801: 8, 803: 8, 804: 3, 810: 8, 821: 4, 823: 7, 832: 8, 840: 5, 842: 5, 844: 8, 866: 2, 961: 8, 967: 4, 969: 8, 977: 8, 979: 8, 985: 5, 1001: 8, 1005: 6, 1009: 8, 1013: 5, 1017: 8, 1019: 2, 1020: 8, 1105: 5, 1217: 8, 1221: 5, 1223: 2, 1225: 7, 1233: 8, 1249: 8, 1257: 6, 1265: 8, 1267: 1, 1279: 4, 1280: 4, 1300: 8, 1322: 6, 1323: 4, 1328: 4, 1345: 8, 1346: 8, 1347: 8, 1358: 8, 1362: 8, 1366: 8, 1417: 8, 1512: 8, 1514: 8, 1601: 8, 1602: 8, 1603: 7, 1618: 8, 1906: 7, 1907: 7, 1912: 7, 1914: 7, 1917: 7, 1918: 7, 1919: 7, 1920: 7, 2016: 8, 2018: 8, 2024: 8, 2026: 8
  }],
}

STEER_THRESHOLD = 1.0

DBC = {
  CAR.HOLDEN_ASTRA: dbc_dict('gm_global_a_powertrain', 'gm_global_a_object', chassis_dbc='gm_global_a_chassis'),
  CAR.VOLT: dbc_dict('gm_global_a_powertrain', 'gm_global_a_object', chassis_dbc='gm_global_a_chassis'),
  CAR.MALIBU: dbc_dict('gm_global_a_powertrain', 'gm_global_a_object', chassis_dbc='gm_global_a_chassis'),
  CAR.ACADIA: dbc_dict('gm_global_a_powertrain', 'gm_global_a_object', chassis_dbc='gm_global_a_chassis'),
  CAR.CADILLAC_ATS: dbc_dict('gm_global_a_powertrain', 'gm_global_a_object', chassis_dbc='gm_global_a_chassis'),
  CAR.BUICK_REGAL: dbc_dict('gm_global_a_powertrain', 'gm_global_a_object', chassis_dbc='gm_global_a_chassis'),
  CAR.ESCALADE: dbc_dict('gm_global_a_powertrain', 'gm_global_a_object', chassis_dbc='gm_global_a_chassis'),
}<|MERGE_RESOLUTION|>--- conflicted
+++ resolved
@@ -36,15 +36,9 @@
     self.ACCEL_MIN = -4.0 # m/s^2
 
     self.MAX_ACC_REGEN = 1404  # ACC Regen braking is slightly less powerful than max regen paddle
-<<<<<<< HEAD
     self.GAS_LOOKUP_BP = [-1.0, 0., self.ACCEL_MAX]
     self.GAS_LOOKUP_V = [self.MAX_ACC_REGEN, ZERO_GAS, MAX_GAS]
     self.BRAKE_LOOKUP_BP = [self.ACCEL_MIN, -1.0]
-=======
-    self.GAS_LOOKUP_BP = [-0.25, 0., 0.5]
-    self.GAS_LOOKUP_V = [self.MAX_ACC_REGEN, self.ZERO_GAS, MAX_GAS]
-    self.BRAKE_LOOKUP_BP = [-1., -0.25]
->>>>>>> 68ce0689
     self.BRAKE_LOOKUP_V = [MAX_BRAKE, 0]
 
 class CAR:
