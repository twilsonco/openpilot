from cereal import car, log
from common.realtime import DT_CTRL
from common.numpy_fast import interp, clip
from common.realtime import sec_since_boot
from math import sin 
from selfdrive.config import Conversions as CV
from selfdrive.car import apply_std_steer_torque_limits
from selfdrive.car.gm import gmcan
from selfdrive.car.gm.values import DBC, AccState, CanBus, CarControllerParams
from selfdrive.controls.lib.longitudinal_planner import BRAKE_SOURCES, COAST_SOURCES
from selfdrive.controls.lib.pid import PIDController
from selfdrive.controls.lib.vehicle_model import ACCELERATION_DUE_TO_GRAVITY
from opendbc.can.packer import CANPacker

VisualAlert = car.CarControl.HUDControl.VisualAlert
LongPlanSource = log.LongitudinalPlan.LongitudinalPlanSource

# only use pitch-compensated acceleration at 10m/s+
ACCEL_PITCH_FACTOR_BP = [5., 10.] # [m/s]
ACCEL_PITCH_FACTOR_V = [0., 1.] # [unitless in [0-1]]

ONE_PEDAL_ACCEL_PITCH_FACTOR_BP = [4., 8.] # [m/s]
ONE_PEDAL_ACCEL_PITCH_FACTOR_V = [0.4, 1.] # [unitless in [0-1]]

ONE_PEDAL_MODE_DECEL_BP = [
  [i * CV.MPH_TO_MS for i in [4., 9.]],
  [i * CV.MPH_TO_MS for i in [4., 9., 20.]],
  [i * CV.MPH_TO_MS for i in [4., 9., 20.]]
  ] # [mph to meters]
ONE_PEDAL_MODE_DECEL_V = [
  [-1.0, -1.1],
<<<<<<< HEAD
  [-1.18, -1.5, -1.7],
  [-1.4, -2.1, -2.4]
=======
  [-1.25, -1.6, -1.8],
  [-1.6, -2.2, -2.5]
>>>>>>> e734371b
] # light, medium, and hard one-pedal braking
ONE_PEDAL_MIN_SPEED = 2.5
ONE_PEDAL_DECEL_RATE_FACTOR = 0.9 * DT_CTRL * 4 # multiplied by one pedal decel to determine rate
ONE_PEDAL_DECEL_RATE_K = 0.75 # factor weighting the current one pedal accel over the old

class CarController():
  def __init__(self, dbc_name, CP, VM):
    self.start_time = 0.
    self.apply_steer_last = 0
    self.lka_steering_cmd_counter_last = -1
    self.lka_icon_status_last = (False, False)
    self.steer_rate_limited = False
    self.fcw_count = 0
    
    self.params = CarControllerParams()

    self.packer_pt = CANPacker(DBC[CP.carFingerprint]['pt'])
    self.packer_obj = CANPacker(DBC[CP.carFingerprint]['radar'])
    self.packer_ch = CANPacker(DBC[CP.carFingerprint]['chassis'])
    
    # pid runs at 25Hz
    self.one_pedal_pid = PIDController(k_p=([1.5, 6.],[0.05, 0.15]), 
                                      k_i=([1.5, 6.], [0.001, 0.01]), 
                                      k_d=([1.5, 6.], [0.0, 0.2]),
                                      derivative_period=0.1,
                                      k_11 = 0.5, k_12 = 0.5, k_13 = 0.5, k_period=0.1,
                                      rate=1/(DT_CTRL * 4),
                                      sat_limit=0.8)
    self.one_pedal_decel = 0.0
    self.one_pedal_decel_in = 0.
    self.one_pedal_pid.neg_limit = -3.5
    self.one_pedal_pid.pos_limit = 0.0
    
    self.apply_gas = 0
    self.apply_brake = 0
    
  def update(self, enabled, CS, frame, actuators,
             hud_v_cruise, hud_show_lanes, hud_show_car, hud_alert):
    P = self.params

    # Send CAN commands.
    can_sends = []
    
    no_pitch_apply_gas = 0

    # Steering (50Hz)
    # Avoid GM EPS faults when transmitting messages too close together: skip this transmit if we just received the
    # next Panda loopback confirmation in the current CS frame.
    if CS.lka_steering_cmd_counter != self.lka_steering_cmd_counter_last:
      self.lka_steering_cmd_counter_last = CS.lka_steering_cmd_counter
    elif (frame % P.STEER_STEP) == 0:
      lkas_enabled = (enabled or CS.pause_long_on_gas_press) and CS.lkMode and not (CS.out.steerWarning or CS.out.steerError) and CS.out.vEgo > P.MIN_STEER_SPEED and CS.lane_change_steer_factor > 0.
      if lkas_enabled:
        new_steer = int(round(actuators.steer * P.STEER_MAX * CS.lane_change_steer_factor))
        P.v_ego = CS.out.vEgo
        apply_steer = apply_std_steer_torque_limits(new_steer, self.apply_steer_last, CS.out.steeringTorque, P)
        self.steer_rate_limited = new_steer != apply_steer
      else:
        apply_steer = 0

      self.apply_steer_last = apply_steer
      # GM EPS faults on any gap in received message counters. To handle transient OP/Panda safety sync issues at the
      # moment of disengaging, increment the counter based on the last message known to pass Panda safety checks.
      idx = (CS.lka_steering_cmd_counter + 1) % 4

      can_sends.append(gmcan.create_steering_control(self.packer_pt, CanBus.POWERTRAIN, apply_steer, idx, lkas_enabled))

    # Gas/regen prep
    if (frame % 4) == 0:
      if not enabled or CS.pause_long_on_gas_press:
        # Stock ECU sends max regen when not enabled.
        self.apply_gas = P.MAX_ACC_REGEN
        self.apply_brake = 0
        self.one_pedal_pid.reset()
        self.one_pedal_decel = 0.0
        self.one_pedal_decel_in = 0.
      else:
        k = interp(CS.out.vEgo, ACCEL_PITCH_FACTOR_BP, ACCEL_PITCH_FACTOR_V)
        brake_accel = k * actuators.accelPitchCompensated + (1. - k) * actuators.accel
        if CS.one_pedal_mode_active:
          one_pedal_speed = max(CS.vEgo, ONE_PEDAL_MIN_SPEED)
          threshold_accel = self.params.update_gas_brake_threshold(one_pedal_speed)
        else:
          threshold_accel = self.params.update_gas_brake_threshold(CS.out.vEgo)
        self.apply_gas = interp(actuators.accelPitchCompensated, P.GAS_LOOKUP_BP, P.GAS_LOOKUP_V)
        no_pitch_apply_gas = interp(actuators.accel, P.GAS_LOOKUP_BP, P.GAS_LOOKUP_V)
        self.apply_brake = interp(brake_accel, P.BRAKE_LOOKUP_BP, P.BRAKE_LOOKUP_V)
        t = sec_since_boot()
        
        v_rel = CS.coasting_lead_v - CS.vEgo
        ttc = min(-CS.coasting_lead_d / v_rel if (CS.coasting_lead_d > 0. and v_rel < 0.) else 100.,100.)
        d_time = CS.coasting_lead_d / CS.vEgo if (CS.coasting_lead_d > 0. and CS.vEgo > 0. and CS.tr > 0.) else 10.
        
        if CS.coasting_lead_d > 0. and (ttc < CS.lead_ttc_long_gas_lockout_bp[-1] \
          or v_rel < CS.lead_v_rel_long_gas_lockout_bp[-1] \
          or CS.coasting_lead_v < CS.lead_v_long_gas_lockout_bp[-1] \
          or d_time < CS.tr * CS.lead_tr_long_gas_lockout_bp[-1]\
          or CS.coasting_lead_d < CS.lead_d_long_gas_lockout_bp[-1]):
          lead_long_gas_lockout_factor = max([
            interp(v_rel, CS.lead_v_rel_long_gas_lockout_bp, CS.lead_v_rel_long_gas_lockout_v), 
            interp(CS.coasting_lead_v, CS.lead_v_long_gas_lockout_bp, CS.lead_v_long_gas_lockout_v),
            interp(ttc, CS.lead_ttc_long_gas_lockout_bp, CS.lead_ttc_long_gas_lockout_v),
            interp(d_time / CS.tr, CS.lead_tr_long_gas_lockout_bp, CS.lead_tr_long_gas_lockout_v),
            interp(CS.coasting_lead_d, CS.lead_d_long_gas_lockout_bp, CS.lead_d_long_gas_lockout_v)])
            
          if CS.coasting_lead_d > 0. and (ttc < CS.lead_ttc_long_brake_lockout_bp[-1] \
            or v_rel < CS.lead_v_rel_long_brake_lockout_bp[-1] \
            or CS.coasting_lead_v < CS.lead_v_long_brake_lockout_bp[-1] \
            or d_time < CS.tr * CS.lead_tr_long_brake_lockout_bp[-1]\
            or CS.coasting_lead_d < CS.lead_d_long_brake_lockout_bp[-1]):
            lead_long_brake_lockout_factor = max([
              interp(v_rel, CS.lead_v_rel_long_brake_lockout_bp, CS.lead_v_rel_long_brake_lockout_v), 
              interp(CS.coasting_lead_v, CS.lead_v_long_brake_lockout_bp, CS.lead_v_long_brake_lockout_v),
              interp(ttc, CS.lead_ttc_long_brake_lockout_bp, CS.lead_ttc_long_brake_lockout_v),
              interp(d_time / CS.tr, CS.lead_tr_long_brake_lockout_bp, CS.lead_tr_long_brake_lockout_v),
              interp(CS.coasting_lead_d, CS.lead_d_long_brake_lockout_bp, CS.lead_d_long_brake_lockout_v)])
          else:
            lead_long_brake_lockout_factor =  0. # 1.0 means regular braking logic is completely unaltered, 0.0 means no cruise braking
        else:
          lead_long_gas_lockout_factor =  0. # 1.0 means regular braking logic is completely unaltered, 0.0 means no cruise braking
          lead_long_brake_lockout_factor =  0. # 1.0 means regular braking logic is completely unaltered, 0.0 means no cruise braking
        
        if not CS.one_pedal_mode_active and not CS.coast_one_pedal_mode_active:
          self.one_pedal_pid.reset()
          self.one_pedal_decel = 0.0
          self.one_pedal_decel_in = 0.
        
        if (CS.one_pedal_mode_active or CS.coast_one_pedal_mode_active):
          if not CS.one_pedal_mode_active and CS.gear_shifter_ev == 4 and CS.one_pedal_dl_coasting_enabled and CS.vEgo > 0.05:
            self.apply_gas = self.apply_gas * lead_long_gas_lockout_factor + float(P.ZERO_GAS ) * (1. - lead_long_gas_lockout_factor)
          else:
            self.apply_gas = self.apply_gas * lead_long_gas_lockout_factor + float(P.MAX_ACC_REGEN) * (1. - lead_long_gas_lockout_factor)
          pitch_accel = CS.pitch * ACCELERATION_DUE_TO_GRAVITY
          pitch_accel *= interp(CS.vEgo, ONE_PEDAL_ACCEL_PITCH_FACTOR_BP, ONE_PEDAL_ACCEL_PITCH_FACTOR_V)
          if CS.one_pedal_mode_active:
            one_pedal_decel = interp(CS.vEgo, ONE_PEDAL_MODE_DECEL_BP[CS.one_pedal_brake_mode], ONE_PEDAL_MODE_DECEL_V[CS.one_pedal_brake_mode])
            if abs(CS.angle_steers) > CS.one_pedal_angle_steers_cutoff_bp[0]:
              one_pedal_apply_brake_decel_minus1 = interp(CS.vEgo, ONE_PEDAL_MODE_DECEL_BP[max(0,CS.one_pedal_brake_mode-1)], ONE_PEDAL_MODE_DECEL_V[max(0,CS.one_pedal_brake_mode-1)])
              one_pedal_decel = interp(abs(CS.angle_steers), CS.one_pedal_angle_steers_cutoff_bp, [one_pedal_decel, one_pedal_apply_brake_decel_minus1])

            rate_limit = abs(ONE_PEDAL_DECEL_RATE_FACTOR * (ONE_PEDAL_DECEL_RATE_K * one_pedal_decel + (1 - ONE_PEDAL_DECEL_RATE_K) * self.one_pedal_decel_in))
            self.one_pedal_decel_in = clip(one_pedal_decel, self.one_pedal_decel_in - rate_limit, self.one_pedal_decel_in + rate_limit)
            

            self.one_pedal_decel = self.one_pedal_pid.update(self.one_pedal_decel_in, min(0.0, CS.out.aEgo + pitch_accel), speed=CS.out.vEgo, feedforward=self.one_pedal_decel_in)
            one_pedal_apply_brake = interp(self.one_pedal_decel, P.BRAKE_LOOKUP_BP, P.BRAKE_LOOKUP_V)
          else:
            if CS.coasting_lead_d > 0. or (self.apply_brake > 0 and CS.coasting_long_plan in BRAKE_SOURCES):
              one_pedal_apply_brake = interp(CS.vEgo, CS.one_pedal_mode_stop_apply_brake_bp[0], CS.one_pedal_mode_stop_apply_brake_v[0])
              if CS.coasting_lead_d > 0.:
                one_pedal_apply_brake *= interp(CS.coasting_lead_d, CS.one_pedal_coast_lead_dist_apply_brake_bp, CS.one_pedal_coast_lead_dist_apply_brake_v)
              else:
                one_pedal_apply_brake = min(one_pedal_apply_brake, self.apply_brake)
            else:
              one_pedal_apply_brake = 0.
          
          self.apply_brake = one_pedal_apply_brake
        elif CS.coasting_enabled and lead_long_brake_lockout_factor < 1.:
          if CS.coasting_long_plan in COAST_SOURCES and self.apply_gas < P.ZERO_GAS or self.apply_brake > 0.:
            check_speed_ms = (CS.speed_limit if CS.speed_limit_active and CS.speed_limit < CS.v_cruise_kph else CS.v_cruise_kph) * CV.KPH_TO_MS
            if self.apply_brake > 0.:
              coasting_over_speed_vEgo_BP = [
                interp(CS.vEgo, CS.coasting_over_speed_vEgo_BP_BP, CS.coasting_over_speed_vEgo_BP[0]),
                interp(CS.vEgo, CS.coasting_over_speed_vEgo_BP_BP, CS.coasting_over_speed_vEgo_BP[1])
              ]
              over_speed_factor = interp(CS.vEgo / check_speed_ms, coasting_over_speed_vEgo_BP, [0., 1.]) if (check_speed_ms > 0. and CS.coasting_brake_over_speed_enabled) else 0.
              over_speed_brake = self.apply_brake * over_speed_factor
              self.apply_brake = max([self.apply_brake * lead_long_brake_lockout_factor, over_speed_brake])
            if self.apply_gas < P.ZERO_GAS and lead_long_gas_lockout_factor < 1.:
              coasting_over_speed_vEgo_BP = [
                interp(CS.vEgo, CS.coasting_over_speed_vEgo_BP_BP, CS.coasting_over_speed_regen_vEgo_BP[0]),
                interp(CS.vEgo, CS.coasting_over_speed_vEgo_BP_BP, CS.coasting_over_speed_regen_vEgo_BP[1])
              ]
              over_speed_factor = interp(CS.vEgo / check_speed_ms, coasting_over_speed_vEgo_BP, [0., 1.]) if (check_speed_ms > 0 and CS.coasting_brake_over_speed_enabled) else 0.
              coast_apply_gas = int(round(float(P.ZERO_GAS) - over_speed_factor * (P.ZERO_GAS - self.apply_gas)))
              self.apply_gas = self.apply_gas * lead_long_gas_lockout_factor + coast_apply_gas * (1. - lead_long_gas_lockout_factor)
        elif CS.no_friction_braking and lead_long_brake_lockout_factor < 1.:
          if CS.coasting_long_plan in COAST_SOURCES and self.apply_brake > 0.:
            self.apply_brake *= lead_long_brake_lockout_factor
        self.apply_gas = int(round(self.apply_gas))
        self.apply_brake = int(round(self.apply_brake))

        CS.one_pedal_mode_active_last = CS.one_pedal_mode_active
        CS.coast_one_pedal_mode_active_last = CS.coast_one_pedal_mode_active

    if CS.showBrakeIndicator:
      CS.apply_brake_percent = 0.
      if CS.vEgo > 0.1:
        if CS.out.cruiseState.enabled:
          if not CS.pause_long_on_gas_press:
            if self.apply_brake > 1:
              CS.apply_brake_percent = interp(self.apply_brake, [float(P.BRAKE_LOOKUP_V[-1]), float(P.BRAKE_LOOKUP_V[0])], [51., 100.])
            elif (CS.one_pedal_mode_active or CS.coast_one_pedal_mode_active):
              CS.apply_brake_percent = interp(CS.hvb_wattage, CS.hvb_wattage_bp, [0., 49.])
            elif self.apply_gas < P.ZERO_GAS:
              CS.apply_brake_percent = interp(self.apply_gas, [float(P.GAS_LOOKUP_V[0]), float(P.GAS_LOOKUP_V[1])], [51., 0.])
          else:
            CS.apply_brake_percent = interp(CS.hvb_wattage, CS.hvb_wattage_bp, [0., 49.])
        elif CS.is_ev and CS.out.brake == 0.:
          CS.apply_brake_percent = interp(CS.hvb_wattage, CS.hvb_wattage_bp, [0., 49.])
        elif CS.out.brake > 0.:
          CS.apply_brake_percent = interp(CS.out.brake, [0., 0.5], [51., 100.])
      elif CS.out.brake > 0.:
        CS.apply_brake_percent = interp(CS.out.brake, [0., 0.5], [51., 100.])
    
    # Gas/regen and brakes - all at 25Hz
    if (frame % 4) == 0:
      idx = (frame // 4) % 4

      if CS.cruiseMain and not enabled and CS.autoHold and CS.autoHoldActive and not CS.out.gasPressed and CS.out.gearShifter in ['drive','low'] and CS.out.vEgo < 0.02 and not CS.regenPaddlePressed:
        # Auto Hold State
        car_stopping = no_pitch_apply_gas < P.ZERO_GAS
        standstill = CS.pcm_acc_status == AccState.STANDSTILL

        at_full_stop = standstill and car_stopping
        near_stop = (CS.out.vEgo < P.NEAR_STOP_BRAKE_PHASE) and car_stopping
        can_sends.append(gmcan.create_friction_brake_command(self.packer_ch, CanBus.CHASSIS, self.apply_brake, idx, near_stop, at_full_stop))
        CS.autoHoldActivated = True

      else:
        if CS.pause_long_on_gas_press:
          at_full_stop = False
          near_stop = False
          car_stopping = False
          standstill = False
        else:
          car_stopping = no_pitch_apply_gas < P.ZERO_GAS
          standstill = CS.pcm_acc_status == AccState.STANDSTILL
          at_full_stop = enabled and standstill and car_stopping
          near_stop = enabled and (CS.out.vEgo < P.NEAR_STOP_BRAKE_PHASE) and car_stopping

        can_sends.append(gmcan.create_friction_brake_command(self.packer_ch, CanBus.CHASSIS, self.apply_brake, idx, near_stop, at_full_stop))
        CS.autoHoldActivated = False

        # Auto-resume from full stop by resetting ACC control
        acc_enabled = enabled
        
        if standstill and not car_stopping:
          if CS.do_sng:
            acc_enabled = False
            CS.resume_button_pressed = True
          elif CS.out.vEgo < 1.5:
            CS.resume_required = True
      
        can_sends.append(gmcan.create_gas_regen_command(self.packer_pt, CanBus.POWERTRAIN, self.apply_gas, idx, acc_enabled, at_full_stop))


    # Send dashboard UI commands (ACC status), 25hz
    if (frame % 4) == 0:
      send_fcw = hud_alert == VisualAlert.fcw
      follow_level = CS.get_follow_level()

      can_sends.append(gmcan.create_acc_dashboard_command(self.packer_pt, CanBus.POWERTRAIN, enabled, 
                                                                 hud_v_cruise * CV.MS_TO_KPH, hud_show_car, follow_level, send_fcw, CS.resume_button_pressed))
      CS.resume_button_pressed = False

    # Radar needs to know current speed and yaw rate (50hz),
    # and that ADAS is alive (10hz)
    time_and_headlights_step = 10
    tt = frame * DT_CTRL

    if frame % time_and_headlights_step == 0:
      idx = (frame // time_and_headlights_step) % 4
      can_sends.append(gmcan.create_adas_time_status(CanBus.OBSTACLE, int((tt - self.start_time) * 60), idx))
      can_sends.append(gmcan.create_adas_headlights_status(self.packer_obj, CanBus.OBSTACLE))

    speed_and_accelerometer_step = 2
    if frame % speed_and_accelerometer_step == 0:
      idx = (frame // speed_and_accelerometer_step) % 4
      can_sends.append(gmcan.create_adas_steering_status(CanBus.OBSTACLE, idx))
      can_sends.append(gmcan.create_adas_accelerometer_speed_status(CanBus.OBSTACLE, CS.out.vEgo, idx))

    if frame % P.ADAS_KEEPALIVE_STEP == 0:
      can_sends += gmcan.create_adas_keepalive(CanBus.POWERTRAIN)

    # Show green icon when LKA torque is applied, and
    # alarming orange icon when approaching torque limit.
    # If not sent again, LKA icon disappears in about 5 seconds.
    # Conveniently, sending camera message periodically also works as a keepalive.
    lka_active = CS.lkas_status == 1
    lka_critical = lka_active and abs(actuators.steer) > 0.9
    lka_icon_status = (lka_active, lka_critical)
    if frame % P.CAMERA_KEEPALIVE_STEP == 0 or lka_icon_status != self.lka_icon_status_last:
      steer_alert = hud_alert in [VisualAlert.steerRequired, VisualAlert.ldw]
      can_sends.append(gmcan.create_lka_icon_command(CanBus.SW_GMLAN, lka_active, lka_critical, steer_alert))
      self.lka_icon_status_last = lka_icon_status

    return can_sends<|MERGE_RESOLUTION|>--- conflicted
+++ resolved
@@ -29,13 +29,8 @@
   ] # [mph to meters]
 ONE_PEDAL_MODE_DECEL_V = [
   [-1.0, -1.1],
-<<<<<<< HEAD
-  [-1.18, -1.5, -1.7],
-  [-1.4, -2.1, -2.4]
-=======
   [-1.25, -1.6, -1.8],
   [-1.6, -2.2, -2.5]
->>>>>>> e734371b
 ] # light, medium, and hard one-pedal braking
 ONE_PEDAL_MIN_SPEED = 2.5
 ONE_PEDAL_DECEL_RATE_FACTOR = 0.9 * DT_CTRL * 4 # multiplied by one pedal decel to determine rate
