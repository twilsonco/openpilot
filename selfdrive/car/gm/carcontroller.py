from cereal import car
from common.realtime import DT_CTRL
from common.numpy_fast import interp, clip
from selfdrive.config import Conversions as CV
from selfdrive.car import apply_std_steer_torque_limits, create_gas_interceptor_command
from selfdrive.car.gm import gmcan
from selfdrive.car.gm.values import DBC, NO_ASCM, CanBus, CarControllerParams
from opendbc.can.packer import CANPacker

VisualAlert = car.CarControl.HUDControl.VisualAlert


class CarController():
  def __init__(self, dbc_name, CP, VM):
    self.start_time = 0.
    self.apply_steer_last = 0
    self.apply_gas = 0
    self.apply_brake = 0

    self.lka_steering_cmd_counter_last = -1
    self.lka_icon_status_last = (False, False)
    self.steer_rate_limited = False

    self.params = CarControllerParams(CP)

    self.packer_pt = CANPacker(DBC[CP.carFingerprint]['pt'])
    self.packer_obj = CANPacker(DBC[CP.carFingerprint]['radar'])
    self.packer_ch = CANPacker(DBC[CP.carFingerprint]['chassis'])

  def update(self, enabled, CS, frame, actuators,
             hud_v_cruise, hud_show_lanes, hud_show_car, hud_alert):

    P = self.params

    # Send CAN commands.
    can_sends = []

    # Steering (50Hz)
    # Avoid GM EPS faults when transmitting messages too close together: skip this transmit if we just received the
    # next Panda loopback confirmation in the current CS frame.
    if CS.lka_steering_cmd_counter != self.lka_steering_cmd_counter_last:
      self.lka_steering_cmd_counter_last = CS.lka_steering_cmd_counter
    elif (frame % P.STEER_STEP) == 0:
      lkas_enabled = enabled and not (CS.out.steerWarning or CS.out.steerError) and CS.out.vEgo > P.MIN_STEER_SPEED
      if lkas_enabled:
        new_steer = int(round(actuators.steer * P.STEER_MAX))
        apply_steer = apply_std_steer_torque_limits(new_steer, self.apply_steer_last, CS.out.steeringTorque, P)
        self.steer_rate_limited = new_steer != apply_steer
      else:
        apply_steer = 0

      self.apply_steer_last = apply_steer
      # GM EPS faults on any gap in received message counters. To handle transient OP/Panda safety sync issues at the
      # moment of disengaging, increment the counter based on the last message known to pass Panda safety checks.
      idx = (CS.lka_steering_cmd_counter + 1) % 4

      can_sends.append(gmcan.create_steering_control(self.packer_pt, CanBus.POWERTRAIN, apply_steer, idx, lkas_enabled))

<<<<<<< HEAD
    if not enabled:
      # Stock ECU sends max regen when not enabled.
      apply_gas = P.MAX_ACC_REGEN
      apply_brake = 0
    else:
      apply_gas = int(round(interp(actuators.accel, P.GAS_LOOKUP_BP, P.GAS_LOOKUP_V)))
      apply_brake = int(round(interp(actuators.accel, P.BRAKE_LOOKUP_BP, P.BRAKE_LOOKUP_V)))

    if CS.CP.carFingerprint not in NO_ASCM:
      # Gas/regen and brakes - all at 25Hz
      if (frame % 4) == 0:
        idx = (frame // 4) % 4

        at_full_stop = enabled and CS.out.standstill
        near_stop = enabled and (CS.out.vEgo < P.NEAR_STOP_BRAKE_PHASE)
        can_sends.append(gmcan.create_friction_brake_command(self.packer_ch, CanBus.CHASSIS, apply_brake, idx, near_stop, at_full_stop))
        can_sends.append(gmcan.create_gas_regen_command(self.packer_pt, CanBus.POWERTRAIN, apply_gas, idx, enabled, at_full_stop))
    elif CS.CP.enableGasInterceptor:
      #It seems in L mode, accel / decel point is around 1/5
      #0----decel-------0.2-------accel----------1
      #new_gas = 0.8 * actuators.gas + 0.2
      #new_brake = 0.2 * actuators.brake
      #I am assuming we should not get both a gas and a break value...
      #final_pedal2 = new_gas - new_brake
      #TODO: Hysteresis
      #TODO: Use friction brake via AEB for harder braking
      # Not sure what the status of the above is - was not being used...


      #JJS - no adjust yet - scaling needs to be -1 <-> +1
      pedal_gas = clip(actuators.accel, 0., 1.)
      #This would be more appropriate?
      #pedal_gas = clip(actuators.gas, 0., 1.)
      if (frame % 4) == 0:
        idx = (frame // 4) % 4
        # send exactly zero if apply_gas is zero. Interceptor will send the max between read value and apply_gas.
        # This prevents unexpected pedal range rescaling
        can_sends.append(create_gas_interceptor_command(self.packer_pt, pedal_gas, idx))

        if CS.CP.carFingerprint in NO_ASCM:
          # TODO: Testing crossflashed brake controller
          # This is only for testing hacked brakes. Assuming command is the same but on PT bus...
          at_full_stop = enabled and CS.out.standstill
          near_stop = enabled and (CS.out.vEgo < P.NEAR_STOP_BRAKE_PHASE)
          can_sends.append(gmcan.create_friction_brake_command(self.packer_pt, CanBus.POWERTRAIN, apply_brake, idx, near_stop, at_full_stop))

    if CS.CP.carFingerprint not in NO_ASCM:
      # Send dashboard UI commands (ACC status), 25hz
      if (frame % 4) == 0:
        send_fcw = hud_alert == VisualAlert.fcw
        can_sends.append(gmcan.create_acc_dashboard_command(self.packer_pt, CanBus.POWERTRAIN, enabled, hud_v_cruise * CV.MS_TO_KPH, hud_show_car, send_fcw))

      # Radar needs to know current speed and yaw rate (50hz),
      # and that ADAS is alive (10hz)
      time_and_headlights_step = 10
      tt = frame * DT_CTRL

      if frame % time_and_headlights_step == 0:
        idx = (frame // time_and_headlights_step) % 4
        can_sends.append(gmcan.create_adas_time_status(CanBus.OBSTACLE, int((tt - self.start_time) * 60), idx))
        can_sends.append(gmcan.create_adas_headlights_status(self.packer_obj, CanBus.OBSTACLE))

      speed_and_accelerometer_step = 2
      if frame % speed_and_accelerometer_step == 0:
        idx = (frame // speed_and_accelerometer_step) % 4
        can_sends.append(gmcan.create_adas_steering_status(CanBus.OBSTACLE, idx))
        can_sends.append(gmcan.create_adas_accelerometer_speed_status(CanBus.OBSTACLE, CS.out.vEgo, idx))

      if frame % P.ADAS_KEEPALIVE_STEP == 0:
        can_sends += gmcan.create_adas_keepalive(CanBus.POWERTRAIN)
=======
    # Gas/regen and brakes - all at 25Hz
    if (frame % 4) == 0:
      if not enabled:
        # Stock ECU sends max regen when not enabled.
        self.apply_gas = P.MAX_ACC_REGEN
        self.apply_brake = 0
      else:
        self.apply_gas = int(round(interp(actuators.accel, P.GAS_LOOKUP_BP, P.GAS_LOOKUP_V)))
        self.apply_brake = int(round(interp(actuators.accel, P.BRAKE_LOOKUP_BP, P.BRAKE_LOOKUP_V)))

      idx = (frame // 4) % 4

      at_full_stop = enabled and CS.out.standstill
      near_stop = enabled and (CS.out.vEgo < P.NEAR_STOP_BRAKE_PHASE)
      can_sends.append(gmcan.create_friction_brake_command(self.packer_ch, CanBus.CHASSIS, self.apply_brake, idx, near_stop, at_full_stop))
      can_sends.append(gmcan.create_gas_regen_command(self.packer_pt, CanBus.POWERTRAIN, self.apply_gas, idx, enabled, at_full_stop))

    # Send dashboard UI commands (ACC status), 25hz
    if (frame % 4) == 0:
      send_fcw = hud_alert == VisualAlert.fcw
      can_sends.append(gmcan.create_acc_dashboard_command(self.packer_pt, CanBus.POWERTRAIN, enabled, hud_v_cruise * CV.MS_TO_KPH, hud_show_car, send_fcw))

    # Radar needs to know current speed and yaw rate (50hz),
    # and that ADAS is alive (10hz)
    time_and_headlights_step = 10
    tt = frame * DT_CTRL

    if frame % time_and_headlights_step == 0:
      idx = (frame // time_and_headlights_step) % 4
      can_sends.append(gmcan.create_adas_time_status(CanBus.OBSTACLE, int((tt - self.start_time) * 60), idx))
      can_sends.append(gmcan.create_adas_headlights_status(self.packer_obj, CanBus.OBSTACLE))

    speed_and_accelerometer_step = 2
    if frame % speed_and_accelerometer_step == 0:
      idx = (frame // speed_and_accelerometer_step) % 4
      can_sends.append(gmcan.create_adas_steering_status(CanBus.OBSTACLE, idx))
      can_sends.append(gmcan.create_adas_accelerometer_speed_status(CanBus.OBSTACLE, CS.out.vEgo, idx))

    if frame % P.ADAS_KEEPALIVE_STEP == 0:
      can_sends += gmcan.create_adas_keepalive(CanBus.POWERTRAIN)
>>>>>>> 16dd7ce1

    # Show green icon when LKA torque is applied, and
    # alarming orange icon when approaching torque limit.
    # If not sent again, LKA icon disappears in about 5 seconds.
    # Conveniently, sending camera message periodically also works as a keepalive.
    lka_active = CS.lkas_status == 1
    lka_critical = lka_active and abs(actuators.steer) > 0.9
    lka_icon_status = (lka_active, lka_critical)
    if frame % P.CAMERA_KEEPALIVE_STEP == 0 or lka_icon_status != self.lka_icon_status_last:
      steer_alert = hud_alert in [VisualAlert.steerRequired, VisualAlert.ldw]
      can_sends.append(gmcan.create_lka_icon_command(CanBus.SW_GMLAN, lka_active, lka_critical, steer_alert))
      self.lka_icon_status_last = lka_icon_status

    new_actuators = actuators.copy()
    new_actuators.steer = self.apply_steer_last / P.STEER_MAX
    new_actuators.gas = self.apply_gas
    new_actuators.brake = self.apply_brake

    return new_actuators, can_sends<|MERGE_RESOLUTION|>--- conflicted
+++ resolved
@@ -56,78 +56,6 @@
 
       can_sends.append(gmcan.create_steering_control(self.packer_pt, CanBus.POWERTRAIN, apply_steer, idx, lkas_enabled))
 
-<<<<<<< HEAD
-    if not enabled:
-      # Stock ECU sends max regen when not enabled.
-      apply_gas = P.MAX_ACC_REGEN
-      apply_brake = 0
-    else:
-      apply_gas = int(round(interp(actuators.accel, P.GAS_LOOKUP_BP, P.GAS_LOOKUP_V)))
-      apply_brake = int(round(interp(actuators.accel, P.BRAKE_LOOKUP_BP, P.BRAKE_LOOKUP_V)))
-
-    if CS.CP.carFingerprint not in NO_ASCM:
-      # Gas/regen and brakes - all at 25Hz
-      if (frame % 4) == 0:
-        idx = (frame // 4) % 4
-
-        at_full_stop = enabled and CS.out.standstill
-        near_stop = enabled and (CS.out.vEgo < P.NEAR_STOP_BRAKE_PHASE)
-        can_sends.append(gmcan.create_friction_brake_command(self.packer_ch, CanBus.CHASSIS, apply_brake, idx, near_stop, at_full_stop))
-        can_sends.append(gmcan.create_gas_regen_command(self.packer_pt, CanBus.POWERTRAIN, apply_gas, idx, enabled, at_full_stop))
-    elif CS.CP.enableGasInterceptor:
-      #It seems in L mode, accel / decel point is around 1/5
-      #0----decel-------0.2-------accel----------1
-      #new_gas = 0.8 * actuators.gas + 0.2
-      #new_brake = 0.2 * actuators.brake
-      #I am assuming we should not get both a gas and a break value...
-      #final_pedal2 = new_gas - new_brake
-      #TODO: Hysteresis
-      #TODO: Use friction brake via AEB for harder braking
-      # Not sure what the status of the above is - was not being used...
-
-
-      #JJS - no adjust yet - scaling needs to be -1 <-> +1
-      pedal_gas = clip(actuators.accel, 0., 1.)
-      #This would be more appropriate?
-      #pedal_gas = clip(actuators.gas, 0., 1.)
-      if (frame % 4) == 0:
-        idx = (frame // 4) % 4
-        # send exactly zero if apply_gas is zero. Interceptor will send the max between read value and apply_gas.
-        # This prevents unexpected pedal range rescaling
-        can_sends.append(create_gas_interceptor_command(self.packer_pt, pedal_gas, idx))
-
-        if CS.CP.carFingerprint in NO_ASCM:
-          # TODO: Testing crossflashed brake controller
-          # This is only for testing hacked brakes. Assuming command is the same but on PT bus...
-          at_full_stop = enabled and CS.out.standstill
-          near_stop = enabled and (CS.out.vEgo < P.NEAR_STOP_BRAKE_PHASE)
-          can_sends.append(gmcan.create_friction_brake_command(self.packer_pt, CanBus.POWERTRAIN, apply_brake, idx, near_stop, at_full_stop))
-
-    if CS.CP.carFingerprint not in NO_ASCM:
-      # Send dashboard UI commands (ACC status), 25hz
-      if (frame % 4) == 0:
-        send_fcw = hud_alert == VisualAlert.fcw
-        can_sends.append(gmcan.create_acc_dashboard_command(self.packer_pt, CanBus.POWERTRAIN, enabled, hud_v_cruise * CV.MS_TO_KPH, hud_show_car, send_fcw))
-
-      # Radar needs to know current speed and yaw rate (50hz),
-      # and that ADAS is alive (10hz)
-      time_and_headlights_step = 10
-      tt = frame * DT_CTRL
-
-      if frame % time_and_headlights_step == 0:
-        idx = (frame // time_and_headlights_step) % 4
-        can_sends.append(gmcan.create_adas_time_status(CanBus.OBSTACLE, int((tt - self.start_time) * 60), idx))
-        can_sends.append(gmcan.create_adas_headlights_status(self.packer_obj, CanBus.OBSTACLE))
-
-      speed_and_accelerometer_step = 2
-      if frame % speed_and_accelerometer_step == 0:
-        idx = (frame // speed_and_accelerometer_step) % 4
-        can_sends.append(gmcan.create_adas_steering_status(CanBus.OBSTACLE, idx))
-        can_sends.append(gmcan.create_adas_accelerometer_speed_status(CanBus.OBSTACLE, CS.out.vEgo, idx))
-
-      if frame % P.ADAS_KEEPALIVE_STEP == 0:
-        can_sends += gmcan.create_adas_keepalive(CanBus.POWERTRAIN)
-=======
     # Gas/regen and brakes - all at 25Hz
     if (frame % 4) == 0:
       if not enabled:
@@ -168,7 +96,6 @@
 
     if frame % P.ADAS_KEEPALIVE_STEP == 0:
       can_sends += gmcan.create_adas_keepalive(CanBus.POWERTRAIN)
->>>>>>> 16dd7ce1
 
     # Show green icon when LKA torque is applied, and
     # alarming orange icon when approaching torque limit.
